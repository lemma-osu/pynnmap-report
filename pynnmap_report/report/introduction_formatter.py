"""
Formatter for giving an introduction to the report
"""
import itertools
import locale
from datetime import datetime

from reportlab import platypus as p
from reportlab.lib import units as u

from pynnmap.parser import xml_report_metadata_parser as xrmp

from .. import LEMMA_LOGO
from .config import GNN_RELEASE_VERSION
from .report_formatter import ReportFormatter, page_break


class IntroductionFormatter(ReportFormatter):
    """
    Formatter for giving an introduction to the report
    """

    _required = ["report_metadata_file"]

    # Constants
    ACRES_PER_HECTARE = 2.471

    def __init__(self, parameter_parser):
        super().__init__()
        self.report_metadata_file = parameter_parser.report_metadata_file
        self.model_region = parameter_parser.model_region
        self.model_type = parameter_parser.model_type
        self.model_year = parameter_parser.model_year

        self.check_missing_files()

    def report_heading(self, rmp):
        """
        Report title and information about the model region
        """
        model_type_dict = {
            "sppsz": "Basal-Area by Species-Size Combinations",
            "trecov": "Tree Percent Cover by Species",
            "wdycov": "Woody Percent Cover by Species",
            "sppba": "Basal-Area by Species",
        }
        return [
            p.Table(
                [
                    [
                        p.Image(
                            LEMMA_LOGO, 2.0 * u.inch, 1.96 * u.inch, mask="auto"
                        ),
                        [
                            p.Spacer(1, 0.2 * u.inch),
                            p.Paragraph(
                                "GNN Accuracy Assessment Report",
                                self.styles["title_style"],
                            ),
                            p.Paragraph(
                                "{} (Modeling Region {})".format(
                                    rmp.model_region_name, self.model_region
                                ),
                                self.styles["sub_title_style"],
                            ),
                            p.Paragraph(
                                "Model Type: {}".format(
                                    model_type_dict[self.model_type]
                                ),
                                self.styles["sub_title_style"],
                            ),
                            p.Paragraph(
                                "Release Version: {}".format(
                                    GNN_RELEASE_VERSION
                                ),
                                self.styles["sub_title_style"],
                            ),
                        ],
                    ]
                ],
                style=self.table_styles["dark_shaded"],
                colWidths=[2.3 * u.inch, 5.2 * u.inch],
            ),
            p.Spacer(0.0, 0.3 * u.inch),
        ]

    def model_region_description(self, rmp):
        """
        Model region image and description
        """
        return [
            p.ImageAndFlowables(
                p.Image(
                    rmp.image_path, 3.0 * u.inch, 3.86 * u.inch, mask="auto"
                ),
                [
                    p.Paragraph("Overview", self.styles["heading_style"]),
                    p.Paragraph(
                        rmp.model_region_overview, self.styles["body_style"]
                    ),
                ],
                imageSide="left",
                imageRightPadding=6,
            ),
            p.Spacer(0.0, 0.2 * u.inch),
        ]

    def contact_information(self, rmp):
        """
        Table of contact information for LEMMA team
        """

        def _contact_cell(_contact):
            contact_str = """
                <b>{name}</b><br/>
                {position}<br/>
                {affiliation}<br/>
                Phone: {phone}<br/>
                Email: {email}
            """
            return p.Paragraph(
                contact_str.format(
                    name=_contact.name,
                    position=_contact.position_title,
                    affiliation=_contact.affiliation,
                    phone=_contact.phone_number,
                    email=_contact.email_address,
                ),
                self.styles["body_style_9"],
            )

        contact_table = []
        contact_row = []
<<<<<<< HEAD
        table_cols = min(3, len(contacts))
        for (i, contact) in enumerate(contacts):
            contact_str = '<b>' + contact.name + '</b><br/>'
            contact_str += contact.position_title + '<br/>'
            contact_str += contact.affiliation + '<br/>'
            contact_str += 'Phone: ' + contact.phone_number + '<br/>'
            contact_str += 'Email: ' + contact.email_address
            para = p.Paragraph(contact_str, styles['body_style_9'])
            contact_row.append(para)
            if (i % table_cols) == (table_cols - 1):
=======
        table_cols = min(3, len(rmp.contacts))
        for i, contact in enumerate(rmp.contacts):
            contact_row.append(_contact_cell(contact))
            if i % table_cols == table_cols - 1:
>>>>>>> 8ad02726
                contact_table.append(contact_row)
                contact_row = []
        table = p.Table(contact_table)
        table.setStyle(self.table_styles["contacts"])
        return [
            p.Paragraph("Contact Information:", self.styles["heading_style"]),
            p.Spacer(0.0, 0.1 * u.inch),
            table,
            p.Spacer(0, 0.15 * u.inch),
        ]

    def website_information(self):
        """
        Website address and link
        """
        return [
            p.Paragraph(
                (
                    "<strong>LEMMA Website:</strong> "
                    '<link color="#0000ff" '
                    'href="https://lemma.forestry.oregonstate.edu/">'
                    "https://lemma.forestry.oregonstate.edu</link>"
                ),
                self.styles["body_style"],
            )
        ]

    def model_information(self, rmp):
        """
        General model information
        """
        time_str = "<strong>Report Date:</strong> {}".format(
            datetime.now().strftime("%Y.%m.%d")
        )

        # Model region area
        locale.setlocale(locale.LC_ALL, "")
        mr_area_ha = rmp.model_region_area
        mr_area_ac = mr_area_ha * self.ACRES_PER_HECTARE
        mr_area_str = (
            "<strong>Model Region Area:</strong> {} hectares ({} acres)"
        ).format(
            locale.format("%d", mr_area_ha, True),
            locale.format("%d", mr_area_ac, True),
        )

        # Forest area
        forest_area_ha = rmp.forest_area
        forest_area_ac = forest_area_ha * self.ACRES_PER_HECTARE
        forest_area_str = (
            "<strong>Forest Area:</strong> {} hectares ({} acres) - {:.1f}%"
        ).format(
            locale.format("%d", forest_area_ha, True),
            locale.format("%d", forest_area_ac, True),
            forest_area_ha / mr_area_ha * 100.0,
        )

        # Model imagery date
        mr_imagery_str = "<strong>Model Imagery Date:</strong> {}".format(
            self.model_year
        )

        return [
            p.Paragraph("General Information", self.styles["heading_style"]),
            p.Spacer(0, 0.1 * u.inch),
            p.Paragraph(time_str, self.styles["body_style"]),
            p.Spacer(0, 0.1 * u.inch),
            p.Paragraph(mr_area_str, self.styles["body_style"]),
            p.Spacer(0, 0.1 * u.inch),
            p.Paragraph(forest_area_str, self.styles["body_style"]),
            p.Spacer(0, 0.1 * u.inch),
            p.Paragraph(mr_imagery_str, self.styles["body_style"]),
            p.Spacer(0, 0.1 * u.inch),
        ]

    def plot_matching(self):
        """
        Matching plots to imagery section
        """
        plot_title = """
            <strong>Matching Plots to Imagery for Model Development:</strong>
        """
        imagery_str = """
            The current versions of the GNN maps were developed using
            data from inventory plots that span a range of dates, and
            from a yearly time-series of Landsat imagery mosaics from
            1985 to 2017 developed using the Landscape Change Monitoring
            Study (LCMS) algorithms (Cohen et al., 2018). For model
            development, plots were matched to spectral data for the
            same year as plot measurement. In addition, because as many
            as four plots were measured at a given plot location, we
            constrained the imputation for a given map year to only one plot
            from each location -- the plot nearest in date to the imagery
            (map) year. See Ohmann et al. (2014) for more detailed
            information about the GNN modeling process.
        """
        return [
            p.Paragraph(plot_title, self.styles["body_style"]),
            p.Spacer(0, 0.1 * u.inch),
            p.Paragraph(imagery_str, self.styles["body_style"]),
            p.Spacer(0, 0.10 * u.inch),
        ]

    def mask_information(self):
        """
        Nonforest mask section
        """
        mask_str = """
            An important limitation of the GNN map products is the separation
            of forest and nonforest lands. The GNN modeling applies to forest
            areas only, where we have detailed field plot data. Nonforest
            areas are 'masked' as such using an ancillary map. In California,
            Oregon, Washington and parts of adjacent states, we are using
            maps of Ecological Systems developed for the Gap Analysis
            Program (GAP) as our nonforest mask. For our current GNN rasters,
            nonforest pixels are designated by the value -1.
            
            There are 'unmasked' versions of our GNN maps available upon
            request, in case you have an alternative map of nonforest for
            your area of interest that you would like to apply to the GNN maps.
        """
        return [
            p.Paragraph(
                "<strong>Nonforest Mask Information:</strong>",
                self.styles["body_style"],
            ),
            p.Spacer(0, 0.1 * u.inch),
            p.Paragraph(mask_str, self.styles["body_style"]),
            p.Spacer(0, 0.1 * u.inch),
        ]

    def _build_year_count_row(self, year):
        return (
            year.plot_count,
            [
                p.Paragraph(
                    year.assessment_year, self.styles["contact_style_right"]
                ),
                p.Paragraph(
                    str(year.plot_count), self.styles["contact_style_right"]
                ),
            ],
        )

    def _build_data_source_row(self, source):
        plot_count_table = []
        plot_count = 0
        for year in source.assessment_years:
            count, flowable = self._build_year_count_row(year)
            plot_count += count
            plot_count_table.append(flowable)

        table = p.Table(plot_count_table)
        table.setStyle(self.table_styles["default_shaded"])

        return (
            plot_count,
            [
                p.Paragraph(source.data_source, self.styles["contact_style"]),
                p.Paragraph(source.description, self.styles["contact_style"]),
                table,
            ],
        )

    def _build_long_data_source_row(self, source):
        years = (x.assessment_year for x in source.assessment_years)
        count = sum(x.plot_count for x in source.assessment_years)
        return (
            count,
            [
                p.Paragraph(source.data_source, self.styles["contact_style"]),
                p.Paragraph(source.description, self.styles["contact_style"]),
                p.Paragraph(
                    "{}-{}: {}".format(min(years), max(years), count),
                    self.styles["contact_style_right"],
                ),
            ],
        )

    def plots_by_date(self, rmp):
        """
        Build table of model plots by data source and year
        """
        # Header row
        plot_table = [
            [
                p.Paragraph(
                    "<strong>Data Source</strong>", self.styles["contact_style"]
                ),
                p.Paragraph(
                    "<strong>Description</strong>", self.styles["contact_style"]
                ),
                p.Paragraph(
                    "<strong>Plot Count by Year</strong>",
                    self.styles["contact_style"],
                ),
            ]
        ]

        # Data source rows
        total_plots = 0
        for source in rmp.plot_data_sources:
            if len(source.assessment_years) > 30:
                ds_count, flowable = self._build_long_data_source_row(source)
            else:
                ds_count, flowable = self._build_data_source_row(source)
            total_plots += ds_count
            plot_table.append(flowable)

        # Summary row
        plot_table.append(
            [
                "",
                p.Paragraph(
                    "Total Plots", self.styles["contact_style_right_bold"]
                ),
                p.Paragraph(
                    str(total_plots), self.styles["contact_style_right_bold"]
                ),
            ]
        )

        table = p.Table(
            plot_table, colWidths=[1.5 * u.inch, 4.2 * u.inch, 1.5 * u.inch]
        )
        table.hAlign = "LEFT"
        table.setStyle(self.table_styles["plot_listing"])
        return [
            p.Paragraph(
                "<strong>Inventory Plots in Model Development</strong>",
                self.styles["heading_style"],
            ),
            p.Spacer(0, 0.10 * u.inch),
            table,
        ]

    def _build_spatial_predictor_row(self, predictor):
        return [
            p.Paragraph(predictor.field_name, self.styles["contact_style"]),
            p.Paragraph(predictor.description, self.styles["contact_style"]),
            p.Paragraph(predictor.source, self.styles["contact_style"]),
        ]

    def spatial_predictors(self, rmp):
        """
        Table of spatial predictor variables
        """
        ord_var_str = """
            The list below represents the spatial predictor
            (GIS/remote sensing) variables that were used in creating
            this model.
        """

        # Header row
        ordination_table = [
            [
                p.Paragraph(
                    "<strong>Variable</strong>", self.styles["contact_style"]
                ),
                p.Paragraph(
                    "<strong>Description</strong>", self.styles["contact_style"]
                ),
                p.Paragraph(
                    "<strong>Data Source</strong>", self.styles["contact_style"]
                ),
            ],
        ]

        # Data rows
        for predictor in rmp.ordination_variables:
            flowable = self._build_spatial_predictor_row(predictor)
            ordination_table.append(flowable)

        table = p.Table(
            ordination_table,
            colWidths=[1.0 * u.inch, 2.4 * u.inch, 3.8 * u.inch],
        )
        table.hAlign = "LEFT"
        table.setStyle(self.table_styles["default_shaded"])
        return [
            p.Paragraph(
                "Spatial Predictor Variables in Model Development",
                self.styles["heading_style"],
            ),
            p.Spacer(0, 0.10 * u.inch),
            p.Paragraph(ord_var_str, self.styles["body_style"]),
            p.Spacer(0, 0.1 * u.inch),
            table,
        ]

    def run_formatter(self):
        """
        Run formatter for the introduction
        """
        # Report metadata
        rmp = xrmp.XMLReportMetadataParser(self.report_metadata_file)

        # Only run self.plot_matching when sppsz
        if self.model_type == "sppsz":
            pass

        story = [
            self.report_heading(rmp),
            self.model_region_description(rmp),
            self.contact_information(rmp),
            self.website_information(),
            page_break(self.PORTRAIT),
            self.model_information(rmp),
            self.plot_matching(),
            self.mask_information(),
            page_break(self.PORTRAIT),
            self.plots_by_date(rmp),
            page_break(self.PORTRAIT),
            self.spatial_predictors(rmp),
        ]
        return list(itertools.chain.from_iterable(story))<|MERGE_RESOLUTION|>--- conflicted
+++ resolved
@@ -131,23 +131,10 @@
 
         contact_table = []
         contact_row = []
-<<<<<<< HEAD
-        table_cols = min(3, len(contacts))
-        for (i, contact) in enumerate(contacts):
-            contact_str = '<b>' + contact.name + '</b><br/>'
-            contact_str += contact.position_title + '<br/>'
-            contact_str += contact.affiliation + '<br/>'
-            contact_str += 'Phone: ' + contact.phone_number + '<br/>'
-            contact_str += 'Email: ' + contact.email_address
-            para = p.Paragraph(contact_str, styles['body_style_9'])
-            contact_row.append(para)
-            if (i % table_cols) == (table_cols - 1):
-=======
         table_cols = min(3, len(rmp.contacts))
         for i, contact in enumerate(rmp.contacts):
             contact_row.append(_contact_cell(contact))
             if i % table_cols == table_cols - 1:
->>>>>>> 8ad02726
                 contact_table.append(contact_row)
                 contact_row = []
         table = p.Table(contact_table)
